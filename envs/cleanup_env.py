--- conflicted
+++ resolved
@@ -10,15 +10,12 @@
 from pettingzoo import ParallelEnv
 from pettingzoo.utils import parallel_to_aec, wrappers
 
-<<<<<<< HEAD
-from envs.cleanup_agent import CleanupAgent
-from envs.constants import (ACTION_MEANING, APPLE, APPLE_REWARD, APPLE_RESPAWN_PROBABILITY,
-=======
+
 from cleanup_agent import CleanupAgent
 from llm_module import LLMModule
 
 from constants import (ACTION_MEANING, APPLE, APPLE_REWARD, APPLE_RESPAWN_PROBABILITY,
->>>>>>> b5f900b5
+
                      APPLE_SPAWN, AGENT_CHARS, CLEANUP_MAP, CLEANUP_VIEW_SIZE, CLEAN_BEAM_LENGTH,
                      CLEAN_BEAM_WIDTH, CLEAN_REWARD, CLEANABLE_TILES, CLEAN_BLOCKING_CELLS,
                      CLEANED_TILE_RESULT, CLEAN_BEAM, DEFAULT_COLOURS, EMPTY, FIRE_BEAM_LENGTH,
