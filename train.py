import os
import time
import argparse
import numpy as np
import torch
import multiprocessing as mp
from collections import defaultdict
import gymnasium as gym
from envs.cleanup_env import CleanupEnv as make_cleanup_env
from algorithm.ppo_baseline import PPOBaseline
import matplotlib.pyplot as plt

class RolloutCollector:
    """Collects rollouts from environment using current policy."""
    def __init__(
        self, 
        env_fn, 
        policy,
        num_envs,
        rollout_length,
        gamma=0.99,
        gae_lambda=0.95
    ):
        self.envs = [env_fn() for _ in range(num_envs)]
        self.policy = policy
        self.rollout_length = rollout_length
        self.gamma = gamma
        self.gae_lambda = gae_lambda
        self.device = policy.device
        
        # Reset all environments
        self.observations = {}
        for env_idx in range(num_envs):
            obs, _ = self.envs[env_idx].reset()
            if env_idx == 0:  # Initialize observation dict based on first env
                for agent_id in obs.keys():
                    self.observations[agent_id] = []
            
            for agent_id in obs.keys():
                self.observations[agent_id].append(obs[agent_id])
    
    def default_rollout_dict(self):
        """Default structure for storing rollouts."""
        return {
            "obs": [],
            "actions": [],
            "rewards": [],
            "dones": [],
            "values": [],
            "advantages": [],
            "returns": [],
            "log_probs": [],
        }
    
    def collect(self):
        """Collect rollouts from all environments."""
        rollouts_by_agent = defaultdict(self.default_rollout_dict)
        
        for _ in range(self.rollout_length):
            # Get actions from policy
            actions_by_env = []
            
            for env_idx in range(len(self.envs)):
                obs_dict = {agent_id: self.observations[agent_id][env_idx] for agent_id in self.observations}
                actions = self.policy.get_actions(obs_dict)
                actions_by_env.append(actions)
            
            # Step environments and collect data
            for env_idx, env in enumerate(self.envs):
                actions = actions_by_env[env_idx]
                
                # Store observations and actions
                for agent_id in actions.keys():
                    rollouts_by_agent[agent_id]["obs"].append(self.observations[agent_id][env_idx])
                    rollouts_by_agent[agent_id]["actions"].append(actions[agent_id])
                
                # Step environment
                next_obs, rewards, terminations, truncations, infos = env.step(actions)
                
                # Store rewards and dones
                for agent_id in actions.keys():
                    if agent_id in rewards:  # Agent might have been terminated
                        rollouts_by_agent[agent_id]["rewards"].append(rewards[agent_id])
                        rollouts_by_agent[agent_id]["dones"].append(
                            terminations.get(agent_id, False) or truncations.get(agent_id, False)
                        )
                    else:
                        # If agent was terminated, use zero reward and done=True
                        rollouts_by_agent[agent_id]["rewards"].append(0.0)
                        rollouts_by_agent[agent_id]["dones"].append(True)
                
                # Update observations for next step
                for agent_id in next_obs.keys():
                    if env_idx >= len(self.observations[agent_id]):
                        self.observations[agent_id].append(next_obs[agent_id])
                    else:
                        self.observations[agent_id][env_idx] = next_obs[agent_id]
                
                # Handle episode reset if all agents are done
                all_done = all(
                    terminations.get(agent_id, False) or truncations.get(agent_id, False)
                    for agent_id in actions.keys()
                )
                
                if all_done:
                    next_obs, _ = env.reset()
                    for agent_id in next_obs.keys():
                        self.observations[agent_id][env_idx] = next_obs[agent_id]
        
        # Compute advantages and returns for each agent
        for agent_id in rollouts_by_agent:
            # Convert lists to numpy arrays
            obs = np.array(rollouts_by_agent[agent_id]["obs"])
            rewards = np.array(rollouts_by_agent[agent_id]["rewards"])
            dones = np.array(rollouts_by_agent[agent_id]["dones"])
            
            # Compute values
            with torch.no_grad():
                values = []
                obs_tensor = torch.FloatTensor(obs).to(self.device)
                
                # Get values in smaller batches to avoid OOM
                batch_size = 64
                for i in range(0, len(obs), batch_size):
                    batch_obs = obs_tensor[i:i+batch_size]
                    if self.policy.shared_policy:
                        batch_values = self.policy.agents["shared"].policy.get_value(batch_obs)
                    else:
                        batch_values = self.policy.agents[agent_id].policy.get_value(batch_obs)
                    values.append(batch_values.cpu().numpy())
                
                values = np.concatenate(values, axis=0).flatten()
            
            # Compute advantages and returns
            if self.policy.shared_policy:
                advantages, returns = self.policy.agents["shared"].compute_gae(
                    rewards, values, dones, values[-1]
                )
            else:
                advantages, returns = self.policy.agents[agent_id].compute_gae(
                    rewards, values, dones, values[-1]
                )
            
            rollouts_by_agent[agent_id]["values"] = values
            rollouts_by_agent[agent_id]["advantages"] = advantages
            rollouts_by_agent[agent_id]["returns"] = returns
            
            # Add placeholder for log_probs (will be computed during update)
            rollouts_by_agent[agent_id]["log_probs"] = np.zeros_like(rewards)

            for key, value in rollouts_by_agent[agent_id].items():
                if isinstance(value, torch.Tensor):
                    rollouts_by_agent[agent_id][key] = value.cpu().numpy()
        
        return rollouts_by_agent
    
    def close(self):
        """Close all environments."""
        for env in self.envs:
            env.close()

def worker_process(args, rank, return_dict):
    try:
        # Set random seeds
        np.random.seed(args.seed + rank)
        torch.manual_seed(args.seed + rank)

        if args.gpus_per_worker > 0:
            gpu_id = rank % torch.cuda.device_count()
            os.environ['CUDA_VISIBLE_DEVICES'] = str(gpu_id)
        
        # Create environment
        env_fn = lambda: make_cleanup_env(
            render_mode=None,
            num_agents=args.num_agents,
            max_cycles=2000,  # Adjust based on your needs
        )
        
        # Create temporary environment to get observation and action spaces
        temp_env = env_fn()
        obs, _ = temp_env.reset()
        
        # Get observation shape from the first agent's observation
        first_agent_id = list(obs.keys())[0]
        observation_shape = obs[first_agent_id].shape
        num_actions = temp_env.action_space(first_agent_id).n
        temp_env.close()
        
        # Create policy
        policy = PPOBaseline(
            observation_shape=observation_shape,
            num_actions=num_actions,
            num_agents=args.num_agents,
            lr=args.lr,
            entropy_coef=args.entropy_coeff,
            shared_policy=True,  # Use shared policy for all agents
            device="cuda" if args.gpus_per_worker > 0 else "cpu",
        )
        
        # Create rollout collector
        collector = RolloutCollector(
            env_fn=env_fn,
            policy=policy,
            num_envs=args.num_envs_per_worker,
            rollout_length=args.rollout_fragment_length,
        )
        
        # Collect rollouts
        rollouts = collector.collect()

        cpu_rollouts = {}
        for agent_id, agent_data in rollouts.items():
            cpu_rollouts[agent_id] = {}
            for key, value in agent_data.items():
                if isinstance(value, torch.Tensor):
                    cpu_rollouts[agent_id][key] = value.cpu().numpy()
                else:
                    cpu_rollouts[agent_id][key] = value

        # Close collector
        collector.close()
        
        # Store rollouts in return_dict
        return_dict[rank] = cpu_rollouts


    except Exception as e:
        # Log the error for debugging
        print(f"Error in worker {rank}: {e}")
        return_dict[rank] = None

def parse_lr_schedule(steps_str, weights_str):
    """Parse learning rate schedule from command line arguments."""
    steps = [int(step) for step in steps_str.split()]
    weights = [float(weight) for weight in weights_str.split()]
    
    if len(steps) != len(weights):
        raise ValueError("Number of steps and weights must be equal")
    
    return list(zip(steps, weights))

def main():
    os.environ['CUDA_VISIBLE_DEVICES'] = '0,1,2,3'
    os.environ["PYTORCH_CUDA_ALLOC_CONF"] = "expandable_segments:True"

<<<<<<< HEAD
    # Initialize plots with a 2x2 grid instead of 1x2
    plt.ion()  # 打开交互模式
    fig, axs = plt.subplots(2, 2, figsize=(12, 10))
    plt.show(block=False)  # 非阻塞地弹出窗口一次
    
    # Initialize data containers for all metrics
    policy_losses = []
    value_losses = []
    total_rewards = []  # New: To track total rewards across all agents
    reward_variances = []  # New: To track variance in rewards between agents
    
    # Set up the four subplots
    ax_p = axs[0, 0]  # Policy Loss (top-left)
    ax_v = axs[0, 1]  # Value Loss (top-right)
    ax_r = axs[1, 0]  # Total Reward (bottom-left)
    ax_var = axs[1, 1]  # Reward Variance (bottom-right)
    
    # Create lines for each subplot
=======
    
    plt.ion()                                 # 打开交互模式
    fig, (ax_p, ax_v) = plt.subplots(1, 2, sharex=True, figsize=(10, 4))
    plt.show(block=False)                     # 非阻塞地弹出窗口一次
    policy_losses = []
    value_losses = []
    # 在两个子图上分别画线
>>>>>>> 31fdc83d
    line_p, = ax_p.plot([], [], label="Policy Loss")
    ax_p.set_title("Policy Loss")
    ax_p.set_ylabel("Loss")
    ax_p.legend()

    line_v, = ax_v.plot([], [], label="Value Loss")
    ax_v.set_title("Value Loss")
    ax_v.set_ylabel("Loss")
<<<<<<< HEAD
    ax_v.legend()
    
    line_r, = ax_r.plot([], [], label="Total Reward", color='green')
    ax_r.set_title("Total Reward")
    ax_r.set_ylabel("Reward")
    ax_r.set_xlabel("Update Step")
    ax_r.legend()
    
    line_var, = ax_var.plot([], [], label="Reward Variance", color='orange')
    ax_var.set_title("Reward Variance Across Agents")
    ax_var.set_ylabel("Variance")
    ax_var.set_xlabel("Update Step")
    ax_var.legend()
    
    # Adjust layout
    plt.tight_layout()
=======
    ax_v.set_xlabel("Update Step")
    ax_v.legend()

>>>>>>> 31fdc83d

    mp.set_start_method('spawn', force=True)
    parser = argparse.ArgumentParser(description="Train PPO on Cleanup environment")
    
    # Add the arguments as per the provided command-line options
    parser.add_argument("--env", type=str, default="cleanup", help="Environment name")
    parser.add_argument("--model", type=str, default="baseline", help="Model name")
    parser.add_argument("--algorithm", type=str, default="PPO", help="Algorithm name")
    parser.add_argument("--num_agents", type=int, default=5, help="Number of agents")
    parser.add_argument("--num_workers", type=int, default=6, help="Number of worker processes")
    parser.add_argument("--rollout_fragment_length", type=int, default=1000, help="Length of each rollout fragment")
    parser.add_argument("--num_envs_per_worker", type=int, default=16, help="Number of environments per worker")
    parser.add_argument("--stop_at_timesteps_total", type=int, default=500 * 10 ** 6, help="Stop condition (total timesteps)")
    parser.add_argument("--memory", type=int, default=160 * 10 ** 9, help="Memory limit (in bytes)")
    parser.add_argument("--cpus_per_worker", type=int, default=1, help="CPUs per worker")
    parser.add_argument("--gpus_per_worker", type=int, default=0, help="GPUs per worker")
    parser.add_argument("--gpus_for_driver", type=int, default=1, help="GPUs for driver")
    parser.add_argument("--cpus_for_driver", type=int, default=0, help="CPUs for driver")
    parser.add_argument("--num_samples", type=int, default=5, help="Number of training samples")
    parser.add_argument("--entropy_coeff", type=float, default=0.00176, help="Entropy coefficient")
    parser.add_argument("--lr_schedule_steps", type=str, default="0 20000000", help="Learning rate schedule steps")
    parser.add_argument("--lr_schedule_weights", type=str, default=".00126 .000012", help="Learning rate schedule weights")
    parser.add_argument("--seed", type=int, default=42, help="Random seed")
    parser.add_argument("--output_dir", type=str, default="./results", help="Output directory")
    
    args = parser.parse_args()
    
    # Parse learning rate schedule
    lr_schedule = parse_lr_schedule(args.lr_schedule_steps, args.lr_schedule_weights)
    args.lr = lr_schedule[0][1]  # Initial learning rate
    
    # Create output directory
    os.makedirs(args.output_dir, exist_ok=True)
    
    # Set up device
    device = torch.device("cuda" if args.gpus_for_driver > 0 else "cpu")
    
    # Create temporary environment to get observation and action spaces
    temp_env = make_cleanup_env(render_mode=None, num_agents=args.num_agents)
    obs, _ = temp_env.reset()
    
    # Get observation shape from the first agent's observation
    first_agent_id = list(obs.keys())[0]
    observation_shape = obs[first_agent_id].shape
    num_actions = temp_env.action_space(first_agent_id).n
    temp_env.close()
    
    # Create policy
    policy = PPOBaseline(
        observation_shape=observation_shape,
        num_actions=num_actions,
        num_agents=args.num_agents,
        lr=args.lr,
        entropy_coef=args.entropy_coeff,
        shared_policy=True,  # Use shared policy for all agents
        device=device,
    )
    
    # Training loop
    total_steps = 0
    max_steps = args.stop_at_timesteps_total
    update_interval = args.num_workers * args.num_envs_per_worker * args.rollout_fragment_length
    
    print(f"Starting training for {max_steps} steps")
    print(f"Update interval: {update_interval} steps")
    
    start_time = time.time()
    
    while total_steps < max_steps:
        # Update learning rate based on schedule
        for step, lr in lr_schedule:
            if total_steps >= step:
                for agent_name, agent in policy.agents.items():
                    for param_group in agent.optimizer.param_groups:
                        param_group['lr'] = lr
                break
        print("finish update learning rate")
        # Collect rollouts in parallel
        manager = mp.Manager()
        return_dict = manager.dict()
        processes = []
        
        for rank in range(args.num_workers):
            p = mp.Process(target=worker_process, args=(args, rank, return_dict))
            p.start()
            processes.append(p)
        
        print("finish start process")

        for p in processes:
            p.join()
        
        for rank in range(args.num_workers):
            if rank not in return_dict or return_dict[rank] is None:
                print(f"Worker {rank} failed or did not return results. Check logs for details.")
                continue  # Skip this worker
        
        print("finish join process")

        # Combine rollouts from all workers
        combined_rollouts = defaultdict(lambda: defaultdict(list))
        
        for rank in range(args.num_workers):
            worker_rollouts = return_dict[rank]
            for agent_id, agent_rollouts in worker_rollouts.items():
                for key, value in agent_rollouts.items():
                    combined_rollouts[agent_id][key].extend(value)
        
        print("finish combine rollouts")

        # Convert lists to numpy arrays
        for agent_id in combined_rollouts:
            for key in combined_rollouts[agent_id]:
                combined_rollouts[agent_id][key] = np.array(combined_rollouts[agent_id][key])
        
        print("finish convert to numpy arrays")
<<<<<<< HEAD
        
        # Calculate total reward and reward variance across agents
        # First, compute the mean reward for each agent
        agent_mean_rewards = {}
        for agent_id, agent_data in combined_rollouts.items():
            agent_mean_rewards[agent_id] = np.mean(agent_data["rewards"])
        
        # Calculate total reward (sum of all agent means)
        total_reward = sum(agent_mean_rewards.values())
        total_rewards.append(total_reward)
        
        # Calculate variance across agents
        if len(agent_mean_rewards) > 1:
            reward_variance = np.var(list(agent_mean_rewards.values()))
        else:
            reward_variance = 0.0
        reward_variances.append(reward_variance)
        
=======

>>>>>>> 31fdc83d
        # Update policy
        update_metrics = policy.update(combined_rollouts)
        
        print("finish update policy")

        # Update step count
        steps_this_update = sum(len(combined_rollouts[agent_id]["rewards"]) for agent_id in combined_rollouts)
        total_steps += steps_this_update
        
        # Print progress
        elapsed = time.time() - start_time
        steps_per_sec = total_steps / elapsed
        remaining = (max_steps - total_steps) / steps_per_sec if steps_per_sec > 0 else 0
        
        print(f"Steps: {total_steps}/{max_steps} ({100*total_steps/max_steps:.1f}%), "f"SPS: {steps_per_sec:.1f}, ETA: {remaining/60:.1f}m")
        
        # Print metrics
        if update_metrics:
            if "shared" in update_metrics:
                metrics = update_metrics["shared"]
                print(f"Loss: {metrics['total_loss']:.4f}, "
                      f"Policy Loss: {metrics['policy_loss']:.4f}, "
                      f"Value Loss: {metrics['value_loss']:.4f}, "
                      f"Entropy: {metrics['entropy']:.4f}")
                print(f"Total Reward: {total_reward:.4f}, "
                      f"Reward Variance: {reward_variance:.4f}")
            else:
                # Print metrics for first agent only to avoid clutter
                first_agent = list(update_metrics.keys())[0]
                metrics = update_metrics[first_agent]
                print(f"Agent {first_agent} - Loss: {metrics['total_loss']:.4f}, "
                      f"Policy Loss: {metrics['policy_loss']:.4f}, "
                      f"Value Loss: {metrics['value_loss']:.4f}, "
                      f"Entropy: {metrics['entropy']:.4f}")
<<<<<<< HEAD
                print(f"Total Reward: {total_reward:.4f}, "
                      f"Reward Variance: {reward_variance:.4f}")
            
            # Append metrics to lists
            policy_losses.append(metrics["policy_loss"])
            value_losses.append(metrics["value_loss"])

            # Update all plots
            x = list(range(len(policy_losses)))
            
            # Update Policy Loss plot
            line_p.set_data(x, policy_losses)
            ax_p.relim()
            ax_p.autoscale_view()
            
            # Update Value Loss plot
            line_v.set_data(x, value_losses)
            ax_v.relim()
            ax_v.autoscale_view()
            
            # Update Total Reward plot
            line_r.set_data(x, total_rewards)
            ax_r.relim()
            ax_r.autoscale_view()
            
            # Update Reward Variance plot
            line_var.set_data(x, reward_variances)
            ax_var.relim()
            ax_var.autoscale_view()
            
            # Redraw figure
=======
            
            policy_losses.append(metrics["policy_loss"])
            value_losses.append(metrics["value_loss"])

            x = list(range(len(policy_losses)))
            line_p.set_data(x, policy_losses)
            ax_p.relim()
            ax_p.autoscale_view()
            line_v.set_data(x, value_losses)
            ax_v.relim()
            ax_v.autoscale_view()
>>>>>>> 31fdc83d
            fig.canvas.draw()
            fig.canvas.flush_events()
        
        # Save checkpoint
        checkpoint_dir = os.path.join(args.output_dir, f"checkpoint_{total_steps}")
        os.makedirs(checkpoint_dir, exist_ok=True)
        policy.save(os.path.join(checkpoint_dir, "model"))
        
        # Save latest checkpoint and plot figure
        policy.save(os.path.join(args.output_dir, "model_latest"))
<<<<<<< HEAD
        fig.savefig(os.path.join(args.output_dir, "training_metrics.png"))
=======
        fig.savefig(os.path.join(args.output_dir, "loss_plot.png"))
>>>>>>> 31fdc83d

if __name__ == "__main__":
    main()<|MERGE_RESOLUTION|>--- conflicted
+++ resolved
@@ -243,7 +243,7 @@
     os.environ['CUDA_VISIBLE_DEVICES'] = '0,1,2,3'
     os.environ["PYTORCH_CUDA_ALLOC_CONF"] = "expandable_segments:True"
 
-<<<<<<< HEAD
+
     # Initialize plots with a 2x2 grid instead of 1x2
     plt.ion()  # 打开交互模式
     fig, axs = plt.subplots(2, 2, figsize=(12, 10))
@@ -262,15 +262,7 @@
     ax_var = axs[1, 1]  # Reward Variance (bottom-right)
     
     # Create lines for each subplot
-=======
-    
-    plt.ion()                                 # 打开交互模式
-    fig, (ax_p, ax_v) = plt.subplots(1, 2, sharex=True, figsize=(10, 4))
-    plt.show(block=False)                     # 非阻塞地弹出窗口一次
-    policy_losses = []
-    value_losses = []
-    # 在两个子图上分别画线
->>>>>>> 31fdc83d
+
     line_p, = ax_p.plot([], [], label="Policy Loss")
     ax_p.set_title("Policy Loss")
     ax_p.set_ylabel("Loss")
@@ -279,7 +271,6 @@
     line_v, = ax_v.plot([], [], label="Value Loss")
     ax_v.set_title("Value Loss")
     ax_v.set_ylabel("Loss")
-<<<<<<< HEAD
     ax_v.legend()
     
     line_r, = ax_r.plot([], [], label="Total Reward", color='green')
@@ -296,11 +287,6 @@
     
     # Adjust layout
     plt.tight_layout()
-=======
-    ax_v.set_xlabel("Update Step")
-    ax_v.legend()
-
->>>>>>> 31fdc83d
 
     mp.set_start_method('spawn', force=True)
     parser = argparse.ArgumentParser(description="Train PPO on Cleanup environment")
@@ -417,7 +403,6 @@
                 combined_rollouts[agent_id][key] = np.array(combined_rollouts[agent_id][key])
         
         print("finish convert to numpy arrays")
-<<<<<<< HEAD
         
         # Calculate total reward and reward variance across agents
         # First, compute the mean reward for each agent
@@ -436,9 +421,6 @@
             reward_variance = 0.0
         reward_variances.append(reward_variance)
         
-=======
-
->>>>>>> 31fdc83d
         # Update policy
         update_metrics = policy.update(combined_rollouts)
         
@@ -473,7 +455,6 @@
                       f"Policy Loss: {metrics['policy_loss']:.4f}, "
                       f"Value Loss: {metrics['value_loss']:.4f}, "
                       f"Entropy: {metrics['entropy']:.4f}")
-<<<<<<< HEAD
                 print(f"Total Reward: {total_reward:.4f}, "
                       f"Reward Variance: {reward_variance:.4f}")
             
@@ -505,19 +486,6 @@
             ax_var.autoscale_view()
             
             # Redraw figure
-=======
-            
-            policy_losses.append(metrics["policy_loss"])
-            value_losses.append(metrics["value_loss"])
-
-            x = list(range(len(policy_losses)))
-            line_p.set_data(x, policy_losses)
-            ax_p.relim()
-            ax_p.autoscale_view()
-            line_v.set_data(x, value_losses)
-            ax_v.relim()
-            ax_v.autoscale_view()
->>>>>>> 31fdc83d
             fig.canvas.draw()
             fig.canvas.flush_events()
         
@@ -528,11 +496,7 @@
         
         # Save latest checkpoint and plot figure
         policy.save(os.path.join(args.output_dir, "model_latest"))
-<<<<<<< HEAD
         fig.savefig(os.path.join(args.output_dir, "training_metrics.png"))
-=======
-        fig.savefig(os.path.join(args.output_dir, "loss_plot.png"))
->>>>>>> 31fdc83d
 
 if __name__ == "__main__":
     main()